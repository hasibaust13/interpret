--- conflicted
+++ resolved
@@ -133,7 +133,6 @@
     def generate_random_number(self, random_seed, stage_randomization_mix):
         return self._unsafe.GenerateRandomNumber(random_seed, stage_randomization_mix)
 
-<<<<<<< HEAD
     def sample_without_replacement(
         self, 
         random_seed, 
@@ -190,10 +189,7 @@
 
         return sample_counts_out
 
-    def generate_quantile_cuts(
-=======
     def cut_quantile(
->>>>>>> 7d9bc503
         self, 
         col_data, 
         min_samples_bin, 
